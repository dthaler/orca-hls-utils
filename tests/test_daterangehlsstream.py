#!/usr/bin/env python3
"""
Test script for DateRangeHLSStream.get_next_clip() behavior using pytest.

This script tests the basic functionality of the DateRangeHLSStream class,
specifically the get_next_clip method which retrieves audio clips
from Orcasound hydrophone streams within a specific date range.
"""
import os
import shutil
from datetime import datetime, timedelta
from zoneinfo import ZoneInfo

import pytest

from orca_hls_utils.DateRangeHLSStream import DateRangeHLSStream


@pytest.mark.tests
def test_daterangehlsstream_initialization(default_stream_base):
    """Test DateRangeHLSStream initialization with valid parameters."""
    polling_interval = 60  # seconds
    wav_dir = os.path.join(".", "test_wav_output")

    # Set up a date range (e.g., 2 hours ago to 1 hour ago)
    end_time = datetime.utcnow() - timedelta(hours=1)
    start_time = end_time - timedelta(hours=1)
    start_unix_time = int(start_time.timestamp())
    end_unix_time = int(end_time.timestamp())

    # Create DateRangeHLSStream instance
    stream = DateRangeHLSStream(
        default_stream_base,
        polling_interval,
        start_unix_time,
        end_unix_time,
        wav_dir,
    )

    # Verify that the stream was initialized correctly
    assert stream.stream_base == default_stream_base
    assert stream.polling_interval_in_seconds == polling_interval
    assert stream.start_unix_time == start_unix_time
    assert stream.end_unix_time == end_unix_time
    assert stream.wav_dir == wav_dir
    assert stream.s3_bucket == "audio-orcasound-net"
    # Extract folder_name from stream_base for verification
    expected_folder_name = default_stream_base.rstrip("/").split("/")[-1]
    assert stream.folder_name == expected_folder_name


@pytest.mark.tests
def test_daterangehlsstream_is_stream_over(default_stream_base):
    """Test that is_stream_over correctly identifies when stream ends."""
    polling_interval = 60
    wav_dir = os.path.join(".", "test_wav_output")

    # Stream should not be over at start
    end_time = datetime.utcnow() - timedelta(hours=1)
    start_time = end_time - timedelta(hours=2)
    start_unix_time = int(start_time.timestamp())
    end_unix_time = int(end_time.timestamp())

    stream = DateRangeHLSStream(
        default_stream_base,
        polling_interval,
        start_unix_time,
        end_unix_time,
        wav_dir,
    )

    # At initialization, stream should not be over
    assert stream.is_stream_over() is False

    # Manually set current_clip_start_time to end to test is_stream_over
    stream.current_clip_start_time = end_unix_time
    assert stream.is_stream_over() is True


@pytest.mark.tests
def test_daterangehlsstream_get_next_clip_default(default_stream_base):
    """
    Test get_next_clip behavior with default stream.

    This test simulates calling get_next_clip to retrieve available
    audio data from a historical date range.
    """
    polling_interval = 60  # seconds
    wav_dir = os.path.join(".", "test_wav_output")

    # Clean up any existing test directory
    if os.path.exists(wav_dir):
        shutil.rmtree(wav_dir)

    # Create test directory
    os.makedirs(wav_dir, exist_ok=True)

    # Set up a date range (e.g., 5 hours ago to 4 hours ago)
    end_time = datetime.utcnow() - timedelta(hours=4)
    start_time = end_time - timedelta(hours=1)
    start_unix_time = int(start_time.timestamp())
    end_unix_time = int(end_time.timestamp())

    try:
        stream = DateRangeHLSStream(
            default_stream_base,
            polling_interval,
            start_unix_time,
            end_unix_time,
            wav_dir,
        )

        wav_path, clip_start, clip_end = stream.get_next_clip()

        # In CI environment, stream may not be available or no data exists
        # In that case, the method returns None which is acceptable
        if wav_path is not None:
            # Verify the WAV file was created if path was returned
            assert os.path.exists(
                wav_path
            ), "WAV file should exist if path is returned"
            assert (
                os.path.getsize(wav_path) > 0
            ), "WAV file should not be empty"
    finally:
        # Clean up test directory
        if os.path.exists(wav_dir):
            shutil.rmtree(wav_dir)


@pytest.mark.tests
def test_daterangehlsstream_get_next_clip_secondary(secondary_stream_base):
    """Test get_next_clip behavior with secondary stream."""
    polling_interval = 60  # seconds
    wav_dir = os.path.join(".", "test_wav_output")

    # Clean up any existing test directory
    if os.path.exists(wav_dir):
        shutil.rmtree(wav_dir)

    # Create test directory
    os.makedirs(wav_dir, exist_ok=True)

    # Set up a date range (e.g., 5 hours ago to 4 hours ago)
    end_time = datetime.utcnow() - timedelta(hours=4)
    start_time = end_time - timedelta(hours=1)
    start_unix_time = int(start_time.timestamp())
    end_unix_time = int(end_time.timestamp())

    try:
        stream = DateRangeHLSStream(
            secondary_stream_base,
            polling_interval,
            start_unix_time,
            end_unix_time,
            wav_dir,
        )

        wav_path, clip_start, clip_end = stream.get_next_clip()

        # In CI environment, stream may not be available or no data exists
        # In that case, the method returns None which is acceptable
        if wav_path is not None:
            # Verify the WAV file was created if path was returned
            assert os.path.exists(
                wav_path
            ), "WAV file should exist if path is returned"
            assert (
                os.path.getsize(wav_path) > 0
            ), "WAV file should not be empty"
    finally:
        # Clean up test directory
        if os.path.exists(wav_dir):
            shutil.rmtree(wav_dir)


@pytest.mark.tests
def test_invalid_future_date_range():
    """Test error handling with future date range."""
    polling_interval = 60
    wav_dir = os.path.join(".", "test_wav_output")
    default_stream_base = (
        "https://s3-us-west-2.amazonaws.com/audio-orcasound-net/"
        "rpi_orcasound_lab"
    )

    start_time = datetime.utcnow() + timedelta(hours=1)
    end_time = start_time + timedelta(hours=1)
    start_unix_time = int(start_time.timestamp())
    end_unix_time = int(end_time.timestamp())

    # Should handle gracefully - may have no folders for future dates
    stream = DateRangeHLSStream(  # noqa: F841
        default_stream_base,
        polling_interval,
        start_unix_time,
        end_unix_time,
        wav_dir,
    )
    # If initialization succeeds, that's acceptable (may have no folders)


@pytest.mark.tests
def test_invalid_old_date_range():
    """Test error handling with very old date range (likely no data)."""
    polling_interval = 60
    wav_dir = os.path.join(".", "test_wav_output")
    default_stream_base = (
        "https://s3-us-west-2.amazonaws.com/audio-orcasound-net/"
        "rpi_orcasound_lab"
    )

    start_time = datetime.utcnow() - timedelta(days=365)
    end_time = start_time + timedelta(hours=1)
    start_unix_time = int(start_time.timestamp())
    end_unix_time = int(end_time.timestamp())

    # Should handle gracefully - may have no folders for very old dates
    stream = DateRangeHLSStream(  # noqa: F841
        default_stream_base,
        polling_interval,
        start_unix_time,
        end_unix_time,
        wav_dir,
    )
    # If initialization succeeds, that's acceptable


@pytest.mark.tests
def test_invalid_reversed_date_range():
    """Test error handling with reversed date range (end before start)."""
    polling_interval = 60
    wav_dir = os.path.join(".", "test_wav_output")
    default_stream_base = (
        "https://s3-us-west-2.amazonaws.com/audio-orcasound-net/"
        "rpi_orcasound_lab"
    )

    end_time = datetime.utcnow() - timedelta(hours=2)
    start_time = datetime.utcnow() - timedelta(hours=1)
    start_unix_time = int(start_time.timestamp())
    end_unix_time = int(end_time.timestamp())

    # Should handle gracefully - may have no folders for reversed date range
    _stream = DateRangeHLSStream(  # noqa: F841
        default_stream_base,
        polling_interval,
        start_unix_time,
        end_unix_time,
        wav_dir,
    )
    # If initialization succeeds, that's acceptable (may have no folders)


@pytest.mark.slow
@pytest.mark.tests
def test_sequential_clip_retrieval(default_stream_base):
    """Test multiple get_next_clip calls in sequence."""
    polling_interval = 60
    wav_dir = os.path.join(".", "test_wav_output")

    # Clean up test directory
    if os.path.exists(wav_dir):
        shutil.rmtree(wav_dir)
    os.makedirs(wav_dir, exist_ok=True)

    # Set up a date range with sufficient duration for multiple clips
    end_time = datetime.utcnow() - timedelta(hours=2)
    start_time = end_time - timedelta(hours=1)
    start_unix_time = int(start_time.timestamp())
    end_unix_time = int(end_time.timestamp())

    try:
        stream = DateRangeHLSStream(
            default_stream_base,
            polling_interval,
            start_unix_time,
            end_unix_time,
            wav_dir,
        )

        # First call
        wav_path1, clip_start1, clip_end1 = stream.get_next_clip()
        first_call_success = wav_path1 is not None

        # Second call should advance to next clip
        wav_path2, clip_start2, clip_end2 = stream.get_next_clip()
        second_call_success = wav_path2 is not None

        # Verify time window advanced
        if first_call_success and second_call_success:
            # The current_clip_start_time should have advanced
            assert clip_start2 != clip_start1, (
                "Time window should advance - "
                "second clip should have different start time"
            )
    finally:
        # Clean up test directory
        if os.path.exists(wav_dir):
            shutil.rmtree(wav_dir)


@pytest.mark.tests
def test_real_time_mode_false(default_stream_base):
    """Test real_time mode parameter set to False."""
    polling_interval = 60
    wav_dir = os.path.join(".", "test_wav_output")

    end_time = datetime.utcnow() - timedelta(hours=1)
    start_time = end_time - timedelta(hours=1)
    start_unix_time = int(start_time.timestamp())
    end_unix_time = int(end_time.timestamp())

    stream = DateRangeHLSStream(
        default_stream_base,
        polling_interval,
        start_unix_time,
        end_unix_time,
        wav_dir,
        real_time=False,
    )
    assert stream.real_time is False


@pytest.mark.tests
def test_real_time_mode_true(default_stream_base):
    """Test real_time mode parameter set to True."""
    polling_interval = 60
    wav_dir = os.path.join(".", "test_wav_output")

    end_time = datetime.utcnow() - timedelta(hours=1)
    start_time = end_time - timedelta(hours=1)
    start_unix_time = int(start_time.timestamp())
    end_unix_time = int(end_time.timestamp())

    stream = DateRangeHLSStream(
        default_stream_base,
        polling_interval,
        start_unix_time,
        end_unix_time,
        wav_dir,
        real_time=True,
    )
    assert stream.real_time is True


@pytest.mark.tests
def test_overwrite_output_false(default_stream_base):
    """Test overwrite_output parameter set to False."""
    polling_interval = 60
    wav_dir = os.path.join(".", "test_wav_output")

    end_time = datetime.utcnow() - timedelta(hours=1)
    start_time = end_time - timedelta(hours=1)
    start_unix_time = int(start_time.timestamp())
    end_unix_time = int(end_time.timestamp())

    stream = DateRangeHLSStream(
        default_stream_base,
        polling_interval,
        start_unix_time,
        end_unix_time,
        wav_dir,
        overwrite_output=False,
    )
    assert stream.overwrite_output is False


@pytest.mark.tests
def test_overwrite_output_true(default_stream_base):
    """Test overwrite_output parameter set to True."""
    polling_interval = 60
    wav_dir = os.path.join(".", "test_wav_output")

    end_time = datetime.utcnow() - timedelta(hours=1)
    start_time = end_time - timedelta(hours=1)
    start_unix_time = int(start_time.timestamp())
    end_unix_time = int(end_time.timestamp())

<<<<<<< HEAD
    stream = DateRangeHLSStream(
        default_stream_base,
        polling_interval,
        start_unix_time,
        end_unix_time,
        wav_dir,
        overwrite_output=True,
    )
    assert stream.overwrite_output is True
=======
    try:
        stream = DateRangeHLSStream(
            default_stream_base,
            polling_interval,
            start_unix_time,
            end_unix_time,
            wav_dir,
            overwrite_output=True,
        )
        assert stream.overwrite_output is True
    except Exception:
        # Initialization may fail if no data exists in the date range
        pass


def check_daterange_get_next_clip_output(
    stream, expected_wav_path, expected_clip_start, expected_clip_end
):
    """
    Helper function to test DateRangeHLSStream.get_next_clip outputs.

    This function can be used to verify that get_next_clip returns the
    expected values when called without parameters.

    Args:
        stream: DateRangeHLSStream instance to test
        expected_wav_path: expected wav file path (or None)
        expected_clip_start: expected clip start time (string or None)
        expected_clip_end: expected clip end (current_clip_name or None)
    """
    wav_path, clip_start, clip_end = stream.get_next_clip()

    assert (
        wav_path == expected_wav_path
    ), f"Expected wav_path {expected_wav_path}, got {wav_path}"
    assert (
        clip_start == expected_clip_start
    ), f"Expected clip_start {expected_clip_start}, got {clip_start}"
    assert (
        clip_end == expected_clip_end
    ), f"Expected clip_end {expected_clip_end}, got {clip_end}"


@pytest.mark.slow
@pytest.mark.tests
@pytest.mark.parametrize(
    "desired_time,expected_wav_path,expected_clip_start,expected_clip_end",
    [
        (
            # Test with a time less than 60 seconds into a folder, which should
            # fail.
            # Thursday, Nov 6, 2025 00:00:51 PST
            datetime(
                2025, 11, 6, 0, 0, 51, tzinfo=ZoneInfo("America/Los_Angeles")
            ),
            None,
            None,
            None,
        ),
        (
            # Test with a time that isn't on a boundary.
            # Time strings are returned in local (PST) time.
            # The returned values should be updated to the actual clip times
            # but currently are just based on the requested time (issue #46).
            # Using Thursday, Nov 6, 2025 00:01:43 PST, but DateRangeHLSStream
            # currently returns strings in local time when run locally, and
            # GMT when run by github.  This should also be updated to be
            # consistent (issue #47).
            datetime(
                2025, 11, 6, 0, 1, 43, tzinfo=ZoneInfo("America/Los_Angeles")
            ),
            os.path.join(
                ".",
                "test_wav_output",
                "rpi-orcasound-lab_2025_11_06_08_00_43.wav",
            ),
            "2025_11_06_08_00_43",
            None,
        ),
        (
            # Test with Scott's rock test on 11/4/25, where the rock splash
            # happened at 11:17:09.4 local (19:17:09.4 UTC) according to
            # Scott's phone.  The returned values should be updated to the
            # actual clip times but currently are just based on the requested
            # time.
            datetime(
                2025, 11, 4, 11, 17, 9, tzinfo=ZoneInfo("America/Los_Angeles")
            ),
            os.path.join(
                ".",
                "test_wav_output",
                "rpi-orcasound-lab_2025_11_04_19_16_09.wav",
            ),
            "2025_11_04_19_16_09",
            None,
        ),
    ],
)
def test_get_next_clip_specific_times(
    default_stream_base,
    desired_time,
    expected_wav_path,
    expected_clip_start,
    expected_clip_end,
):
    """Test get_next_clip with specific timestamps using helper function.

    This test uses check_daterange_get_next_clip_output to verify
    expected outputs.
    """
    polling_interval = 60
    wav_dir = os.path.join(".", "test_wav_output")

    if os.path.exists(wav_dir):
        shutil.rmtree(wav_dir)
    os.makedirs(wav_dir, exist_ok=True)

    # Set up a date range around this time
    start_time = desired_time - timedelta(minutes=1)
    end_time = desired_time
    start_unix_time = int(start_time.timestamp())
    end_unix_time = int(end_time.timestamp())

    try:
        stream = DateRangeHLSStream(
            default_stream_base,
            polling_interval,
            start_unix_time,
            end_unix_time,
            wav_dir,
        )

        check_daterange_get_next_clip_output(
            stream,
            expected_wav_path,
            expected_clip_start,
            expected_clip_end,
        )
    finally:
        if os.path.exists(wav_dir):
            shutil.rmtree(wav_dir)
>>>>>>> d79dd923
<|MERGE_RESOLUTION|>--- conflicted
+++ resolved
@@ -377,7 +377,6 @@
     start_unix_time = int(start_time.timestamp())
     end_unix_time = int(end_time.timestamp())
 
-<<<<<<< HEAD
     stream = DateRangeHLSStream(
         default_stream_base,
         polling_interval,
@@ -387,21 +386,6 @@
         overwrite_output=True,
     )
     assert stream.overwrite_output is True
-=======
-    try:
-        stream = DateRangeHLSStream(
-            default_stream_base,
-            polling_interval,
-            start_unix_time,
-            end_unix_time,
-            wav_dir,
-            overwrite_output=True,
-        )
-        assert stream.overwrite_output is True
-    except Exception:
-        # Initialization may fail if no data exists in the date range
-        pass
-
 
 def check_daterange_get_next_clip_output(
     stream, expected_wav_path, expected_clip_start, expected_clip_end
@@ -528,5 +512,4 @@
         )
     finally:
         if os.path.exists(wav_dir):
-            shutil.rmtree(wav_dir)
->>>>>>> d79dd923
+            shutil.rmtree(wav_dir)