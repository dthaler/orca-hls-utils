--- conflicted
+++ resolved
@@ -31,13 +31,9 @@
 .installed.cfg
 *.egg
 MANIFEST
-<<<<<<< HEAD
-__pycache__/
-=======
 
 # Test artifacts
 test_wav_output/
 tmp_path/
 *.wav
-*.ts
->>>>>>> 1e0de554
+*.ts